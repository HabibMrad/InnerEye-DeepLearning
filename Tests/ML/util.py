--- conflicted
+++ resolved
@@ -159,9 +159,7 @@
     assert v1 == pytest.approx(v2, abs=abs), f"Tensor elements don't match with tolerance {abs}: {v1} != {v2}"
 
 
-<<<<<<< HEAD
-DummyPatientMetadata = PatientMetadata(patient_id='42')
-=======
+
 def assert_binary_files_match(actual_file: Path, expected_file: Path) -> None:
     """
     Checks if two files contain exactly the same bytes. If PNG files mismatch, additional diagnostics is printed.
@@ -184,8 +182,7 @@
     assert False, f"File contents does not match: len(actual)={len(actual)}, len(expected)={len(expected)}"
 
 
-DummyPatientMetadata = PatientMetadata(patient_id=42)
->>>>>>> 52f5c77f
+DummyPatientMetadata = PatientMetadata(patient_id='42')
 
 
 def get_model_loader(namespace: Optional[str] = None) -> ModelConfigLoader[SegmentationModelBase]:
