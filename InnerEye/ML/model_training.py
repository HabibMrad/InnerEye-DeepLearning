--- conflicted
+++ resolved
@@ -24,12 +24,9 @@
     TrainValidateParameters
 from InnerEye.ML.scalar_config import ScalarModelBase
 from InnerEye.ML.sequence_config import SequenceModelBase
-<<<<<<< HEAD
 from InnerEye.ML.utils import ml_util, model_util
 from InnerEye.ML.utils.aml_distributed_utils import get_global_rank, get_global_size
-=======
-from InnerEye.ML.utils import ml_util
->>>>>>> cc9177d5
+
 from InnerEye.ML.utils.config_util import ModelConfigLoader
 from InnerEye.ML.utils.lr_scheduler import SchedulerWithWarmUp
 from InnerEye.ML.utils.metrics_util import create_summary_writers
@@ -44,7 +41,6 @@
 T = TypeVar('T')
 
 
-<<<<<<< HEAD
 def load_checkpoint_from_model_and_info(run_recovery: Optional[RunRecovery], config: ModelConfigBase,
                                         model_and_info: ModelAndInfo) -> ModelAndInfo:
     is_mean_teacher = model_and_info.is_mean_teacher
@@ -58,10 +54,7 @@
 
 
 def model_train(config: ModelConfigBase,
-                run_recovery: Optional[RunRecovery] = None) -> ModelTrainingResults:
-=======
-def model_train(config: ModelConfigBase, run_recovery: Optional[RunRecovery] = None) -> ModelTrainingResults:
->>>>>>> cc9177d5
+                run_recovery: Optional[RunRecovery] = None) -> None:
     """
     The main training loop. It creates the model, dataset, optimizer_type, and criterion, then proceeds
     to train the model. If a checkpoint was specified, then it loads the checkpoint before resuming training.
@@ -80,7 +73,7 @@
     logging.debug("Creating the PyTorch model.")
 
     # create model
-    model = create_model_with_temperature_scaling(config)
+    model = model_util.create_model_with_temperature_scaling(config)
 
     if config.use_ddp:
 
@@ -126,28 +119,10 @@
     # Create the train loader and validation loader to load images from the dataset
     data_loaders = config.create_data_loaders()
 
-<<<<<<< HEAD
-    # Create models, optimizers, and whether is_mean_teacher
-    models_and_optimizers = [ModelAndInfo(model, model_util.create_optimizer(config, model),
-                                          model_execution_mode=ModelExecutionMode.TRAIN)]
-    if config.compute_mean_teacher_model:
-        models_and_optimizers.append(ModelAndInfo(create_model_with_temperature_scaling(config),
-                                                  is_mean_teacher=True,
-                                                  model_execution_mode=ModelExecutionMode.TRAIN))
-
-    # If continuing from a previous run at a specific epoch, then load the previous model
-    if config.should_load_checkpoint_for_training():
-        models_and_optimizers = [load_checkpoint_from_model_and_info(run_recovery, config, model_and_info)
-                                 for model_and_info in models_and_optimizers]
-    # Otherwise, create checkpoint directory for this run
-    else:
-        logging.info("Models are saved at {}".format(config.checkpoint_folder))
-        if not os.path.isdir(config.checkpoint_folder):
-            os.makedirs(config.checkpoint_folder, exist_ok=True)
-=======
     # Get the path to the checkpoint to recover from
     checkpoint_path = get_recovery_path_train(run_recovery=run_recovery,
                                               epoch=config.start_epoch)
+
     models_and_optimizer = ModelAndInfo(config=config,
                                         model_execution_mode=ModelExecutionMode.TRAIN,
                                         checkpoint_path=checkpoint_path if
@@ -159,21 +134,12 @@
     if not model_loaded:
         raise ValueError("There was no checkpoint file available for the model for given start_epoch {}"
                          .format(config.start_epoch))
->>>>>>> cc9177d5
 
     # Print out a detailed breakdown of layers, memory consumption and time.
     generate_and_print_model_summary(config, models_and_optimizer.model)
 
-<<<<<<< HEAD
-    # Prepare for mixed precision training and data parallelization (no-op if already done).
-    # This relies on the information generated in the model summary.
-    # We only want to do this if we didn't call load_checkpoint above, because attempting updating twice
-    # causes an error.
-    models_and_optimizers = [model_util.update_model_for_multiple_gpus(model_and_info, config, rank=rank)
-                             for model_and_info in models_and_optimizers]
-=======
     # Move model to GPU and adjust for multiple GPUs
-    models_and_optimizer.adjust_model_for_gpus()
+    models_and_optimizer.adjust_model_for_gpus(rank=rank)
 
     # Create the mean teacher model and move to GPU
     if config.compute_mean_teacher_model:
@@ -191,8 +157,7 @@
     # Create checkpoint directory for this run if it doesn't already exist
     logging.info("Models are saved at {}".format(config.checkpoint_folder))
     if not os.path.isdir(config.checkpoint_folder):
-        os.makedirs(config.checkpoint_folder)
->>>>>>> cc9177d5
+        os.makedirs(config.checkpoint_folder, exist_ok=True)
 
     # Create the SummaryWriters for Tensorboard
     writers = create_summary_writers(config, rank=rank)
@@ -295,7 +260,7 @@
         # stop the resource monitoring process
         resource_monitor.kill()
 
-    return model_training_results
+    # return model_training_results
 
 
 def temperature_scaling_steps(config: SequenceModelBase,
@@ -371,7 +336,7 @@
                                 f"{MAX_LOAD_TIME_WARNINGS} times.")
                 num_load_time_warnings += 1
         model_outputs_minibatch = training_steps.forward_and_backward_minibatch(
-            sample, batch_index, train_val_params.epoch, rank, device)
+            sample, batch_index, train_val_params.epoch, rank=rank, device=device)
         model_outputs_epoch.append(model_outputs_minibatch)
         train_finish_time = time()
         status_time = train_finish_time - item_finish_time
@@ -433,7 +398,6 @@
 
     model_config = ModelConfigLoader().create_model_config_from_name(args.model)
 
-    not_distributed_rank = 0
     model_train(model_config)
 
 
