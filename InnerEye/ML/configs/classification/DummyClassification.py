--- conflicted
+++ resolved
@@ -28,15 +28,9 @@
             num_epochs=num_epochs,
             num_dataload_workers=0,
             test_start_epoch=num_epochs,
-<<<<<<< HEAD
             use_mixed_precision=False,
             subject_column="subjectID",
-            conv_in_3d=True,
             use_distributed_data_parallel=True
-=======
-            use_mixed_precision=True,
-            subject_column="subjectID"
->>>>>>> 19976d9e
         )
         self.conv_in_3d = True
         self.expected_image_size_zyx = (4, 5, 7)
