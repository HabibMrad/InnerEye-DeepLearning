--- conflicted
+++ resolved
@@ -385,17 +385,13 @@
         checkpoint = torch.load(str(self.checkpoint_path), map_location=map_location)
 
         try:
-            state_dict = checkpoint[ModelAndInfo.OPTIIMZER_STATE_DICT_KEY]
+            state_dict = checkpoint[ModelAndInfo.OPTIMIZER_STATE_DICT_KEY]
         except KeyError:
-            logging.info(f"Key {ModelAndInfo.OPTIIMZER_STATE_DICT_KEY} not found in checkpoint")
+            logging.info(f"Key {ModelAndInfo.OPTIMIZER_STATE_DICT_KEY} not found in checkpoint")
             return False
 
         if self._optimizer:
-<<<<<<< HEAD
             self._optimizer.load_state_dict(state_dict)
-=======
-            self._optimizer.load_state_dict(checkpoint[ModelAndInfo.OPTIMIZER_STATE_DICT_KEY])
->>>>>>> faa90ed0
 
         logging.info(f"Loaded optimizer from checkpoint (epoch: {checkpoint[ModelAndInfo.EPOCH_KEY]})")
         self.checkpoint_epoch = checkpoint[ModelAndInfo.EPOCH_KEY]
