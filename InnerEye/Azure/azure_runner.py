#  ------------------------------------------------------------------------------------------
#  Copyright (c) Microsoft Corporation. All rights reserved.
#  Licensed under the MIT License (MIT). See LICENSE in the repo root for license information.
#  ------------------------------------------------------------------------------------------
import argparse
import getpass
import logging
import signal
import sys
from argparse import ArgumentError, ArgumentParser, Namespace
from datetime import date
from pathlib import Path
from typing import Any, Dict, List, Optional

from azureml.core import Dataset, Experiment, Run, Workspace, ComputeTarget
from azureml.core.conda_dependencies import CondaDependencies
from azureml.core.datastore import Datastore
from azureml.core.workspace import WORKSPACE_DEFAULT_BLOB_STORE_NAME
from azureml.data.dataset_consumption_config import DatasetConsumptionConfig
<<<<<<< HEAD
from azureml.exceptions import WorkspaceException
from azureml.train._distributed_training import Mpi
=======
>>>>>>> 19976d9e
from azureml.train.dnn import PyTorch

from InnerEye.Azure import azure_util
from InnerEye.Azure.azure_config import AzureConfig, ParserResult, SourceConfig
from InnerEye.Azure.azure_util import CROSS_VALIDATION_SPLIT_INDEX_TAG_KEY, RUN_RECOVERY_FROM_ID_KEY_NAME, \
    RUN_RECOVERY_ID_KEY_NAME, \
    merge_conda_dependencies
from InnerEye.Azure.secrets_handling import read_all_settings
from InnerEye.Azure.tensorboard_monitor import AMLTensorBoardMonitorConfig, monitor
from InnerEye.Common.fixed_paths import AZUREML_DATASTORE_NAME
from InnerEye.Common.generic_parsing import GenericConfig
from InnerEye.ML.common import ModelExecutionMode
from InnerEye.ML.utils.config_util import ModelConfigLoader

SLEEP_TIME_SECONDS = 30
INPUT_DATA_KEY = "input_data"

RUN_RECOVERY_FILE = "most_recent_run.txt"


def submit_to_azureml(azure_config: AzureConfig,
                      source_config: SourceConfig,
                      model_config_overrides: str,
                      azure_dataset_id: str) -> Run:
    """
    The main entry point. It creates an AzureML workspace if needed, submits an experiment using the code
    as specified in source_config, and waits for completion if needed.
    :param azure_config: azure related configurations to setup valid workspace
    :param source_config: The information about which code should be submitted, and which arguments should be used.
    :param model_config_overrides: A string that describes which model parameters were overwritten by commandline
     arguments in the present run. This is only used for diagnostic purposes (it is set as a Tag on the run).
    :param azure_dataset_id: The name of the dataset on blob storage to be used for this run.
    """
    azure_run: Optional[Run] = None

    # When running as part of the PR build, jobs frequently get interrupted by new pushes to the repository.
    # In this case, we'd like to cancel the current AzureML run before exiting, to reduce cost.
    # However, at present, this does NOT work, the SIGINT is not propagated through.
    def interrupt_handler(signal: int, _: Any) -> None:
        logging.info('Process interrupted via signal {}'.format(str(signal)))
        if azure_run:
            logging.info('Trying to terminate the AzureML job now.')
            azure_run.cancel()
        sys.exit(0)

    for s in [signal.SIGINT, signal.SIGTERM]:
        signal.signal(s, interrupt_handler)

    # Retrieve the AzureML workspace
    workspace = azure_config.get_workspace()

    # create train/test experiment
    azure_run = create_and_submit_experiment(workspace, azure_config, source_config, model_config_overrides,
                                             azure_dataset_id)

    if azure_config.wait_for_completion:
        # We want the job output to be visible on the console, but the program should not exit if the
        # job fails because we need to download the pytest result file.
        azure_run.wait_for_completion(show_output=True, raise_on_error=False)

    return azure_run


def set_run_tags(run: Run, azure_config: AzureConfig, model_config_overrides: str) -> None:
    """
    Set metadata for the run
    :param run: Run to set metadata for.
    :param azure_config: The configurations for the present AzureML job
    :param model_config_overrides: A string that describes which model parameters were overwritten by commandline
     arguments in the present run.
    """
    git_information = azure_config.get_git_information()
    run.set_tags({
        "tag": azure_config.tag,
        "model_name": azure_config.model,
        "friendly_name": azure_config.user_friendly_name,
        "execution_mode": ModelExecutionMode.TRAIN.value if azure_config.train else ModelExecutionMode.TEST.value,
        RUN_RECOVERY_ID_KEY_NAME: azure_util.create_run_recovery_id(run=run),
        RUN_RECOVERY_FROM_ID_KEY_NAME: azure_config.run_recovery_id,
        "build_number": str(azure_config.build_number),
        "build_user": azure_config.build_user,
        "source_repository": git_information.repository,
        "source_branch": git_information.branch,
        "source_id": git_information.commit_id,
        "source_message": git_information.commit_message,
        "source_author": git_information.commit_author,
        "source_dirty": str(git_information.is_dirty),
        "overrides": model_config_overrides,
        CROSS_VALIDATION_SPLIT_INDEX_TAG_KEY: -1,
    })


def create_experiment_name(azure_config: AzureConfig) -> str:
    """
    Gets the name of the AzureML experiment. This is taken from the commandline, or from the git branch.
    :param azure_config: The object containing all Azure-related settings.
    :return: The name to use for the AzureML experiment.
    """
    if azure_config.experiment_name:
        return azure_config.experiment_name
    branch = azure_config.get_git_information().branch
    # If no branch information is found anywhere, create an experiment name that is the user alias and a timestamp
    # at monthly granularity, so that not too many runs accumulate in that experiment.
    return branch or getpass.getuser() + f"_local_branch_{date.today().strftime('%Y%m')}"


def create_and_submit_experiment(
        workspace: Workspace,
        azure_config: AzureConfig,
        source_config: SourceConfig,
        model_config_overrides: str,
        azure_dataset_id: str) -> Run:
    """
    Creates an AzureML experiment in the provided workspace and submits it for execution.
    :param workspace: configured workspace to use to run the experiment in
    :param azure_config: azure related configurations to setup valid workspace
    :param source_config: The information about which code should be submitted, and which arguments should be used.
    :param model_config_overrides: A string that describes which model parameters were overwritten by commandline
     arguments in the present run. This is only used for diagnostic purposes (it is set as a Tag on the run).
    :param azure_dataset_id: The name of the dataset in blob storage to be used for this run.
    :returns: Run object for the submitted AzureML run
    """
    experiment_name = create_experiment_name(azure_config)
    exp = Experiment(workspace=workspace, name=azure_util.to_azure_friendly_string(experiment_name))
    pt_env = create_pytorch_environment(workspace, azure_config, source_config, azure_dataset_id)

    # submit a training/testing run associated with the experiment
    run: Run = exp.submit(pt_env)

    # set metadata for the run
    set_run_tags(run, azure_config, model_config_overrides)

    print("\nSuccessfully queued new run for experiment: {}".format(exp.name))
    print("==============================================================================")

    if azure_config.run_recovery_id:
        print(f"\nRecovered from: {azure_config.run_recovery_id}")

    recovery_id = azure_util.create_run_recovery_id(run)
    recovery_file = Path(RUN_RECOVERY_FILE)
    if recovery_file.exists():
        recovery_file.unlink()
    recovery_file.write_text(recovery_id)

    print("==============================================================================")
    print("Experiment URL: {}".format(exp.get_portal_url()))
    print("Run URL: {}".format(run.get_portal_url()))
    print("If this run fails, re-start runner.py and supply these additional arguments: "
          f"--run_recovery_id={recovery_id}")
    print(f"The run recovery ID has been written to this file: {recovery_file}")
    print("==============================================================================")
    if azure_config.tensorboard and azure_config.azureml:
        print("Starting TensorBoard now because you specified --tensorboard")
        monitor(monitor_config=AMLTensorBoardMonitorConfig(run_ids=[run.id]), azure_config=azure_config)
    else:
        print(f"To monitor this run locally using TensorBoard, run the script: "
              f"InnerEye/Azure/tensorboard_monitor.py --run_ids={run.id}")
        print("==============================================================================")
    return run


def get_or_create_dataset(workspace: Workspace,
                          azure_dataset_id: str) -> Dataset:
    """
    Looks in the AzureML datastore for a dataset of the given name. If there is no such dataset, a dataset is created
    and registered, assuming that the files are in a folder that has the same name as the dataset. For example, if
    azure_dataset_id is 'foo', then the 'foo' dataset is pointing to <container_root>/datasets/foo folder.

    WARNING: the behaviour of Dataset.File.from_files, used below, is idiosyncratic. For example,
    if "mydataset" storage has two "foo..." subdirectories each containing
    a file dataset.csv and a directory ABC,

    datastore = Datastore.get(workspace, "mydataset")
    # This dataset has the file(s) in foo-bar01 at top level, e.g. dataset.csv
    ds1 = Dataset.File.from_files([(datastore, "foo-bar01/*")])
    # This dataset has two directories at top level, each with a name matching foo-bar*, and each
    # containing dataset.csv.
    ds2 = Dataset.File.from_files([(datastore, "foo-bar*/*")])
    # This dataset contains a single directory "mydataset" at top level, containing a subdirectory
    # foo-bar01, containing dataset.csv and (part of) ABC.
    ds3 = Dataset.File.from_files([(datastore, "foo-bar01/*"),
                                   (datastore, "foo-bar01/ABC/abc_files/*/*.nii.gz")])

    These behaviours can be verified by calling "ds.download()" on each dataset ds.
    """
    logging.info(f"Retrieving datastore '{AZUREML_DATASTORE_NAME}' from AzureML workspace")
    datastore = Datastore.get(workspace, AZUREML_DATASTORE_NAME)
    try:
        logging.info(f"Trying to retrieve AzureML Dataset '{azure_dataset_id}'")
        azureml_dataset = Dataset.get_by_name(workspace, name=azure_dataset_id)
        logging.info("Dataset found.")
    except:
        logging.info(f"Dataset does not yet exist, creating a new one from data in folder '{azure_dataset_id}'")
        # See WARNING above before changing the from_files call!
        azureml_dataset = Dataset.File.from_files([(datastore, azure_dataset_id)])
        logging.info("Registering the dataset for future use.")
        azureml_dataset.register(workspace, name=azure_dataset_id)
    return azureml_dataset


def create_pytorch_environment(workspace: Workspace,
                               azure_config: AzureConfig,
                               source_config: SourceConfig,
                               azure_dataset_id: str) -> PyTorch:
    """
    Creates an Estimator environment required for model execution

    :param workspace: The AzureML workspace
    :param azure_config: azure related configurations to use for model scaleout behaviour
    :param source_config: configurations for model execution, such as name and execution mode
    :param azure_dataset_id: The name of the dataset in blob storage to be used for this run.
    :return: The configured PyTorch environment to be used for experimentation
    """
    azureml_dataset = get_or_create_dataset(workspace, azure_dataset_id=azure_dataset_id)
    if azureml_dataset:
        if azure_config.use_dataset_mount:
            logging.info("Inside AzureML, the dataset will be provided as a mounted folder.")
            estimator_inputs = [azureml_dataset.as_named_input(INPUT_DATA_KEY).as_mount()]
        else:
            logging.info("Inside AzureML, the dataset will be downloaded before training starts.")
            estimator_inputs = [azureml_dataset.as_named_input(INPUT_DATA_KEY).as_download()]
    else:
        raise ValueError("No AzureML dataset was found.")

    return create_estimator_from_configs(workspace, azure_config, source_config, estimator_inputs)


def pytorch_version_from_conda_dependencies(conda_dependencies: CondaDependencies) -> Optional[str]:
    """
    Given a CondaDependencies object, look for a spec of the form "pytorch=...", and return
    whichever supported version is compatible with the value, or None if there isn't one.
    """
    supported_versions = PyTorch.get_supported_versions()
    for spec in conda_dependencies.conda_packages:
        components = spec.split("=")
        if len(components) == 2 and components[0] == "pytorch":
            version = components[1]
            for supported in supported_versions:
                if version.startswith(supported) or supported.startswith(version):
                    return supported
    return None


def create_estimator_from_configs(workspace: Workspace, azure_config: AzureConfig, source_config: SourceConfig,
                                  estimator_inputs: List[DatasetConsumptionConfig]) -> PyTorch:
    """
    Create an return a PyTorch estimator from the provided configuration information.
    :param workspace: workspace that should contain a datastore named "workspaceblobstore", for storing source
    :param azure_config: Azure configuration, used to store various values for the job to be submitted
    :param source_config: source configutation, for other needed values
    :param estimator_inputs: value for the "inputs" field of the estimator.
    :return:
    """
    # AzureML seems to sometimes expect the entry script path in Linux format, hence convert to posix path
    entry_script_relative_path = Path(source_config.entry_script).relative_to(source_config.root_folder).as_posix()
    logging.info(f"Entry script {entry_script_relative_path} ({source_config.entry_script} relative to "
                 f"source directory {source_config.root_folder})")
    environment_variables = {
        "AZUREML_OUTPUT_UPLOAD_TIMEOUT_SEC": str(source_config.upload_timeout_seconds),
        "MKL_SERVICE_FORCE_INTEL": "1",
        **(source_config.environment_variables or {})
    }
    # Merge the project-specific dependencies with the packages that InnerEye itself needs. This should not be
    # necessary if the innereye package is installed. It is necessary when working with an outer project and
    # InnerEye as a git submodule and submitting jobs from the local machine.
    # In case of version conflicts, the package version in the outer project is given priority.
    conda_dependencies = merge_conda_dependencies(source_config.conda_dependencies_files)  # type: ignore
    if azure_config.pip_extra_index_url:
        # When an extra-index-url is supplied, swap the order in which packages are searched for.
        # This is necessary if we need to consume packages from extra-index that clash with names of packages on
        # pypi
        conda_dependencies.set_pip_option(f"--index-url {azure_config.pip_extra_index_url}")
        conda_dependencies.set_pip_option("--extra-index-url https://pypi.org/simple")
    # create Estimator environment
    framework_version = pytorch_version_from_conda_dependencies(conda_dependencies)
    logging.info(f"PyTorch framework version: {framework_version}")

    if azure_config.use_distributed_data_parallel:
        distributed_training_backend = Mpi(azure_config.workers_per_node)
    else:
        distributed_training_backend = None

    compute_target = ComputeTarget(workspace, azure_config.gpu_cluster_name)

    estimator = PyTorch(
        source_directory=source_config.root_folder,
        entry_script=entry_script_relative_path,
        script_params=source_config.script_params,
<<<<<<< HEAD
        compute_target=compute_target,
=======
        compute_target=azure_config.cluster,
>>>>>>> 19976d9e
        # Use blob storage for storing the source, rather than the FileShares section of the storage account.
        source_directory_data_store=workspace.datastores.get(WORKSPACE_DEFAULT_BLOB_STORE_NAME),
        inputs=estimator_inputs,
        environment_variables=environment_variables,
        shm_size=azure_config.docker_shm_size,
        use_docker=True,
        use_gpu=True,
        framework_version=framework_version,
        node_count=azure_config.node_count,
        distributed_training=distributed_training_backend,
        pip_packages=['azureml-dataprep[pandas,fuse]']
    )
    estimator.run_config.environment.python.conda_dependencies = conda_dependencies
    # We'd like to log the estimator config, but conversion to string fails when the Estimator has some inputs.
    # logging.info(azure_util.estimator_to_string(estimator))
    if azure_config.hyperdrive:
        estimator = source_config.hyperdrive_config_func(estimator)  # type: ignore
    return estimator


def create_runner_parser(model_config_class: type = None) -> argparse.ArgumentParser:
    """
    Creates a commandline parser, that understands all necessary arguments for running a script in Azure,
    plus all arguments for the given class. The class must be a subclass of GenericConfig.
    :param model_config_class: A class that contains the model-specific parameters.
    :return: An instance of ArgumentParser.
    """
    parser = AzureConfig.create_argparser()
    ModelConfigLoader.add_args(parser)
    if model_config_class is not None:
        if not issubclass(model_config_class, GenericConfig):
            raise ValueError(f"The given class must be a subclass of GenericConfig, but got: {model_config_class}")
        model_config_class.add_args(parser)

    return parser


def parse_args_and_add_yaml_variables(parser: ArgumentParser,
                                      yaml_config_file: Optional[Path] = None,
                                      project_root: Optional[Path] = None,
                                      fail_on_unknown_args: bool = False,
                                      args: List[str] = None) -> ParserResult:
    """
    Reads arguments from sys.argv, modifies them with secrets from local YAML files,
    and parses them using the given argument parser.
    :param project_root: The root folder for the whole project. Only used to access a private settings file.
    :param parser: The parser to use.
    :param yaml_config_file: The path to the YAML file that contains values to supply into sys.argv.
    :param fail_on_unknown_args: If True, raise an exception if the parser encounters an argument that it does not
    recognize. If False, unrecognized arguments will be ignored, and added to the "unknown" field of the parser result.
    :param args: arguments to parse
    :return: The parsed arguments, and overrides
    """
    settings_from_yaml = read_all_settings(yaml_config_file, project_root=project_root)
    return parse_arguments(parser,
                           settings_from_yaml=settings_from_yaml,
                           fail_on_unknown_args=fail_on_unknown_args,
                           args=args)


def _create_default_namespace(parser: ArgumentParser) -> Namespace:
    """
    Creates an argparse Namespace with all parser-specific default values set.
    :param parser: The parser to work with.
    :return:
    """
    # This is copy/pasted from parser.parse_known_args
    namespace = Namespace()
    for action in parser._actions:
        if action.dest is not argparse.SUPPRESS:
            if not hasattr(namespace, action.dest):
                if action.default is not argparse.SUPPRESS:
                    setattr(namespace, action.dest, action.default)
    for dest in parser._defaults:
        if not hasattr(namespace, dest):
            setattr(namespace, dest, parser._defaults[dest])
    return namespace


def parse_arguments(parser: ArgumentParser,
                    settings_from_yaml: Optional[Dict[str, Any]] = None,
                    fail_on_unknown_args: bool = False,
                    args: List[str] = None) -> ParserResult:
    """
    Parses a list of commandline arguments with a given parser, and adds additional information read
    from YAML files. Returns results broken down into a full arguments dictionary, a dictionary of arguments
    that were set to non-default values, and unknown arguments.
    :param parser: The parser to use
    :param settings_from_yaml: A dictionary of settings read from a YAML config file.
    :param fail_on_unknown_args: If True, raise an exception if the parser encounters an argument that it does not
    recognize. If False, unrecognized arguments will be ignored, and added to the "unknown" field of the parser result.
    :param args: Arguments to parse. If not given, use those in sys.argv
    :return: The parsed arguments, and overrides
    """
    if args is None:
        args = sys.argv[1:]
    # The following code is a slightly modified version of what happens in parser.parse_known_args. This had to be
    # copied here because otherwise we would not be able to achieve the priority order that we desire.
    namespace = _create_default_namespace(parser)
    known_settings_from_yaml = dict()
    unknown_settings_from_yaml = dict()
    if settings_from_yaml:
        for key, setting_from_yaml in settings_from_yaml.items():
            if hasattr(namespace, key):
                known_settings_from_yaml[key] = setting_from_yaml
                setattr(namespace, key, setting_from_yaml)
            else:
                unknown_settings_from_yaml[key] = setting_from_yaml
    if len(unknown_settings_from_yaml) > 0 and fail_on_unknown_args:
        raise ValueError(f'Unknown settings from YAML: {unknown_settings_from_yaml}')
    try:
        namespace, unknown = parser._parse_known_args(args, namespace)
        if hasattr(namespace, argparse._UNRECOGNIZED_ARGS_ATTR):
            unknown.extend(getattr(namespace, argparse._UNRECOGNIZED_ARGS_ATTR))
            delattr(namespace, argparse._UNRECOGNIZED_ARGS_ATTR)
    except ArgumentError:
        parser.print_usage(sys.stderr)
        err = sys.exc_info()[1]
        parser._print_message(str(err), sys.stderr)
        raise
    # Parse the arguments a second time, without supplying defaults, to see which arguments actually differ
    # from defaults.
    namespace_without_defaults, _ = parser._parse_known_args(args, Namespace())
    parsed_args = vars(namespace).copy()
    overrides = vars(namespace_without_defaults).copy()
    if len(unknown) > 0 and fail_on_unknown_args:
        raise ValueError(f'Unknown arguments: {unknown}')
    return ParserResult(
        args=parsed_args,
        unknown=unknown,
        overrides=overrides,
        known_settings_from_yaml=known_settings_from_yaml,
        unknown_settings_from_yaml=unknown_settings_from_yaml
    )<|MERGE_RESOLUTION|>--- conflicted
+++ resolved
@@ -17,11 +17,8 @@
 from azureml.core.datastore import Datastore
 from azureml.core.workspace import WORKSPACE_DEFAULT_BLOB_STORE_NAME
 from azureml.data.dataset_consumption_config import DatasetConsumptionConfig
-<<<<<<< HEAD
-from azureml.exceptions import WorkspaceException
 from azureml.train._distributed_training import Mpi
-=======
->>>>>>> 19976d9e
+
 from azureml.train.dnn import PyTorch
 
 from InnerEye.Azure import azure_util
@@ -310,11 +307,7 @@
         source_directory=source_config.root_folder,
         entry_script=entry_script_relative_path,
         script_params=source_config.script_params,
-<<<<<<< HEAD
         compute_target=compute_target,
-=======
-        compute_target=azure_config.cluster,
->>>>>>> 19976d9e
         # Use blob storage for storing the source, rather than the FileShares section of the storage account.
         source_directory_data_store=workspace.datastores.get(WORKSPACE_DEFAULT_BLOB_STORE_NAME),
         inputs=estimator_inputs,
